// QNCE Core Engine - Framework Agnostic
// Quantum Narrative Convergence Engine

import { poolManager, PooledFlow } from '../performance/ObjectPool';
import { getThreadPool, ThreadPoolConfig } from '../performance/ThreadPool';
import { perf, getPerfReporter } from '../performance/PerfReporter';

// Branching system imports
import { QNCEBranchingEngine, createBranchingEngine } from '../narrative/branching';
import { QNCEStory } from '../narrative/branching/models';

<<<<<<< HEAD
// State persistence imports - Sprint 3.3
import { 
  SerializedState, 
  Checkpoint, 
  CheckpointManager,
  SerializationOptions, 
  LoadOptions, 
  PersistenceResult,
  CheckpointOptions,
  SerializationMetadata,
  PERSISTENCE_VERSION
} from './types';

// Conditional choice evaluator - Sprint 3.4
import { 
  conditionEvaluator, 
  ConditionEvaluator, 
  ConditionEvaluationError, 
  ConditionContext, 
  CustomEvaluatorFunction 
} from './condition';

// Sprint 3.5: Autosave and Undo/Redo imports
import {
  HistoryEntry,
  AutosaveConfig,
  UndoRedoConfig,
  UndoRedoResult,
  AutosaveResult,
  HistoryManager,
  AutosaveEvent,
  UndoRedoEvent
} from './types';
=======
// Choice validation system
import { 
  ChoiceValidator, 
  createChoiceValidator, 
  createValidationContext,
  ValidationResult
} from './validation';
import { 
  QNCENavigationError, 
  ChoiceValidationError
} from './errors';

// Re-export error classes for backward compatibility
export { QNCENavigationError, ChoiceValidationError } from './errors';
>>>>>>> 6d6a91a7

// QNCE Data Models
export interface Choice {
  text: string;
  nextNodeId: string;
  flagEffects?: Record<string, unknown>;
<<<<<<< HEAD
  
  // Sprint 3.2: Validation properties
=======
>>>>>>> 6d6a91a7
  flagRequirements?: Record<string, unknown>;
  timeRequirements?: {
    minTime?: number;
    maxTime?: number;
    availableAfter?: Date;
    availableBefore?: Date;
  };
  inventoryRequirements?: Record<string, number>;
  enabled?: boolean;
<<<<<<< HEAD
  
  // Sprint 3.4: Conditional choice display
  condition?: string; // Expression string for choice visibility (e.g., "flags.curiosity >= 3 && !flags.seenEnding")
=======
>>>>>>> 6d6a91a7
}

export interface NarrativeNode {
  id: string;
  text: string;
  choices: Choice[];
}

export { QNCEStory };

export interface QNCEState {
  currentNodeId: string;
  flags: Record<string, unknown>;
  history: string[];
}

export interface FlowEvent {
  id: string;
  fromNodeId: string;
  toNodeId: string;
  timestamp: number;
  metadata?: Record<string, unknown>;
}

export interface StoryData {
  nodes: NarrativeNode[];
  initialNodeId: string;
}

// Demo narrative data moved to demo-story.ts

function findNode(nodes: NarrativeNode[], id: string): NarrativeNode {
  const node = nodes.find(n => n.id === id);
  if (!node) throw new Error(`Node not found: ${id}`);
  return node;
}

/**
 * QNCE Engine - Core narrative state management
 * Framework agnostic implementation with object pooling integration
 */
export class QNCEEngine {
  private state: QNCEState;
  public storyData: StoryData; // Made public for hot-reload compatibility
  private activeFlowEvents: FlowEvent[] = [];
  private performanceMode: boolean = false;
  private enableProfiling: boolean = false;
  private branchingEngine?: QNCEBranchingEngine;
<<<<<<< HEAD
  
  // Sprint 3.3: State persistence and checkpoints
  private checkpoints: Map<string, Checkpoint> = new Map();
  private maxCheckpoints: number = 50;
  private autoCheckpointEnabled: boolean = false;

  // Sprint 3.3: State persistence properties
  private checkpointManager?: CheckpointManager;

  // Sprint 3.5: Autosave and Undo/Redo properties
  private undoStack: HistoryEntry[] = [];
  private redoStack: HistoryEntry[] = [];
  private autosaveConfig: AutosaveConfig = {
    enabled: false,
    triggers: ['choice', 'flag-change'],
    maxEntries: 10,
    throttleMs: 1000,
    includeMetadata: true
  };
  private undoRedoConfig: UndoRedoConfig = {
    enabled: true,
    maxUndoEntries: 50,
    maxRedoEntries: 20,
    trackFlagChanges: true,
    trackChoiceText: true,
    trackActions: ['choice', 'flag-change', 'state-load']
  };
  private lastAutosaveTime: number = 0;
  private isUndoRedoOperation: boolean = false;
=======
  private choiceValidator: ChoiceValidator; // Sprint 3.2: Choice validation

  public get flags(): Record<string, unknown> {
    return this.state.flags;
  }

  public get history(): string[] {
    return this.state.history;
  }

  public get isComplete(): boolean {
    try {
      return this.getCurrentNode().choices.length === 0;
    } catch {
      return true; // If current node not found, consider it complete
    }
  }
>>>>>>> 6d6a91a7

  constructor(
    storyData: StoryData, 
    initialState?: Partial<QNCEState>, 
    performanceMode: boolean = false,
    threadPoolConfig?: Partial<ThreadPoolConfig>
  ) {
    this.storyData = storyData;
    this.performanceMode = performanceMode;
    this.enableProfiling = performanceMode; // Enable profiling with performance mode
    
    // Initialize choice validator (Sprint 3.2)
    this.choiceValidator = createChoiceValidator();
    
    // Initialize ThreadPool if in performance mode
    if (this.performanceMode && threadPoolConfig) {
      getThreadPool(threadPoolConfig);
    }
    
    this.state = {
      currentNodeId: initialState?.currentNodeId || storyData.initialNodeId,
      flags: initialState?.flags || {},
      history: initialState?.history || [storyData.initialNodeId],
    };
  }

  // Sprint 3.1 - API Consistency Methods
  
  /**
   * Navigate directly to a specific node by ID
   * @param nodeId - The ID of the node to navigate to
   * @throws {QNCENavigationError} When nodeId is invalid or not found
   */
  goToNodeById(nodeId: string): void {
    // Validate node exists
    const targetNode = this.storyData.nodes.find(n => n.id === nodeId);
    if (!targetNode) {
      throw new QNCENavigationError(`Node not found: ${nodeId}`);
    }

    // Performance profiling for direct navigation
    const navigationSpanId = this.enableProfiling 
      ? getPerfReporter().startSpan('custom', {
          fromNodeId: this.state.currentNodeId,
          toNodeId: nodeId,
          navigationType: 'direct'
        })
      : null;

    const fromNodeId = this.state.currentNodeId;
    
    // Update state
    this.state.currentNodeId = nodeId;
    this.state.history.push(nodeId);
    
    // Record navigation event for analytics
    if (this.performanceMode) {
      const flowEvent = this.createFlowEvent(fromNodeId, nodeId, { navigationType: 'direct' });
      this.recordFlowEvent(flowEvent);
      poolManager.returnFlow(flowEvent);
    }
    
    // End profiling span
    if (navigationSpanId && this.enableProfiling) {
      getPerfReporter().endSpan(navigationSpanId, {
        success: true,
        targetNodeId: nodeId
      });
    }
  }

  /**
   * Get the current narrative node
   * @returns The current node object
   */
  getCurrentNode(): NarrativeNode {
    const cacheKey = `node-${this.state.currentNodeId}`;
    
    // Profiling: Record cache operation
    if (this.enableProfiling) {
      const found = findNode(this.storyData.nodes, this.state.currentNodeId);
      perf.cacheHit(cacheKey, { nodeId: this.state.currentNodeId });
      return found;
    }
    
    if (this.performanceMode) {
      // Use pooled node for enhanced node data
      const pooledNode = poolManager.borrowNode();
      const coreNode = findNode(this.storyData.nodes, this.state.currentNodeId);
      pooledNode.initialize(coreNode.id, coreNode.text, coreNode.choices);
      
      // Return the pooled node (caller should return it when done)
      return {
        id: pooledNode.id,
        text: pooledNode.text,
        choices: pooledNode.choices as Choice[]
      };
    }
    
    return findNode(this.storyData.nodes, this.state.currentNodeId);
  }

  /**
   * Get available choices from the current node
   * @returns Array of available choices
   */
  getAvailableChoices(): Choice[] {
    // Sprint 3.2: Use choice validator for consistent validation logic
    const currentNode = this.getCurrentNode();
    const context = createValidationContext(
      currentNode,
      this.state,
      currentNode.choices
    );
    
    return this.choiceValidator.getAvailableChoices(context);
  }

  makeChoice(choiceIndex: number): void {
    const choices = this.getAvailableChoices();
    if (choiceIndex < 0 || choiceIndex >= choices.length) {
      throw new QNCENavigationError(`Invalid choice index: ${choiceIndex}. Please select a number between 1 and ${choices.length}.`);
    }
    
    const selectedChoice = choices[choiceIndex];
    
    // Sprint 3.2: Validate choice before execution
    const currentNode = this.getCurrentNode();
    const context = createValidationContext(
      currentNode,
      this.state,
      choices
    );
    
    const validationResult = this.choiceValidator.validate(selectedChoice, context);
    if (!validationResult.isValid) {
      throw new ChoiceValidationError(selectedChoice, validationResult, choices);
    }
    
    // Execute the validated choice
    this.selectChoice(selectedChoice);
  }

  getState(): QNCEState {
    return { ...this.state };
  }

  getFlags(): Record<string, unknown> {
    return { ...this.state.flags };
  }

  setFlag(key: string, value: unknown): void {
    // Sprint 3.5: Save state for undo before making changes
    const preChangeState = this.deepCopy(this.state);
    
    this.state.flags[key] = value;
    
    // Sprint 3.5: Track state change for undo/redo
    if (this.undoRedoConfig.enabled && !this.isUndoRedoOperation && 
        this.undoRedoConfig.trackActions.includes('flag-change')) {
      this.pushToUndoStack(preChangeState, 'flag-change', {
        flagsChanged: [key],
        flagValue: value
      });
    }
    
    // Sprint 3.5: Trigger autosave if enabled
    if (this.autosaveConfig.enabled && this.autosaveConfig.triggers.includes('flag-change')) {
      this.triggerAutosave('flag-change', {
        flagKey: key,
        flagValue: value
      }).catch((error: Error) => {
        console.warn('[QNCE] Autosave failed:', error.message);
      });
    }
  }

  getHistory(): string[] {
    return [...this.state.history];
  }

  selectChoice(choice: Choice): void {
    // Sprint 3.5: Save state for undo before making changes
    const preChangeState = this.deepCopy(this.state);
    
    // S2-T4: Add state transition profiling
    const transitionSpanId = this.enableProfiling 
      ? getPerfReporter().startSpan('state-transition', { 
          fromNodeId: this.state.currentNodeId, 
          toNodeId: choice.nextNodeId,
          hasEffects: !!choice.flagEffects 
        })
      : null;

    const fromNodeId = this.state.currentNodeId;
    const toNodeId = choice.nextNodeId;
    
    // Create flow event for tracking narrative progression
    if (this.performanceMode) {
      const flowSpanId = this.enableProfiling 
        ? perf.flowStart(fromNodeId, { toNodeId })
        : null;
        
      const flowEvent = this.createFlowEvent(fromNodeId, toNodeId, choice.flagEffects);
      this.recordFlowEvent(flowEvent);
      
      // Return the flow immediately after recording (we don't need to keep it)
      // This ensures proper pool recycling
      poolManager.returnFlow(flowEvent);
      
      if (flowSpanId) {
        perf.flowComplete(flowSpanId, toNodeId, { transitionType: 'choice' });
      }
    }
    
    this.state.currentNodeId = choice.nextNodeId;
    this.state.history.push(choice.nextNodeId);
    
    if (choice.flagEffects) {
      this.state.flags = { ...this.state.flags, ...choice.flagEffects };
      
      // S2-T4: Track flag updates
      if (this.enableProfiling) {
        perf.record('custom', { 
          flagCount: Object.keys(choice.flagEffects).length,
          nodeId: toNodeId,
          eventType: 'flag-update'
        });
      }
    }
    
    // Sprint 3.5: Track state change for undo/redo
    if (this.undoRedoConfig.enabled && !this.isUndoRedoOperation && 
        this.undoRedoConfig.trackActions.includes('choice')) {
      this.pushToUndoStack(preChangeState, 'choice', {
        nodeId: fromNodeId,
        choiceText: this.undoRedoConfig.trackChoiceText ? choice.text : undefined,
        flagsChanged: choice.flagEffects ? Object.keys(choice.flagEffects) : undefined
      });
    }
    
    // Sprint 3.5: Trigger autosave if enabled
    if (this.autosaveConfig.enabled && this.autosaveConfig.triggers.includes('choice')) {
      this.triggerAutosave('choice', {
        fromNodeId,
        toNodeId,
        choiceText: choice.text
      }).catch(error => {
        console.warn('[QNCE] Autosave failed:', error.message);
      });
    }
    
    // Complete state transition span
    if (transitionSpanId) {
      getPerfReporter().endSpan(transitionSpanId, { 
        historyLength: this.state.history.length,
        flagCount: Object.keys(this.state.flags).length
      });
    }
    
    // S2-T2: Background operations after state change
    if (this.performanceMode) {
      // Preload next possible nodes in background
      this.preloadNextNodes().catch(error => {
        console.warn('[QNCE] Background preload failed:', error.message);
      });
      
      // Write telemetry data in background  
      this.backgroundTelemetryWrite({
        action: 'choice-selected',
        fromNodeId,
        toNodeId,
        choiceText: choice.text.slice(0, 50) // First 50 chars for privacy
      }).catch(error => {
        console.warn('[QNCE] Background telemetry failed:', error.message);
      });
    }
  }

  resetNarrative(): void {
    // Sprint 3.5: Save state for undo before reset
    const preChangeState = this.deepCopy(this.state);
    
    // Clean up pooled objects before reset
    if (this.performanceMode) {
      this.cleanupPools();
    }
    
    this.state.currentNodeId = this.storyData.initialNodeId;
    this.state.flags = {};
    this.state.history = [this.storyData.initialNodeId];
    
    // Sprint 3.5: Track state change for undo/redo
    if (this.undoRedoConfig.enabled && !this.isUndoRedoOperation && 
        this.undoRedoConfig.trackActions.includes('reset')) {
      this.pushToUndoStack(preChangeState, 'reset', {
        nodeId: this.storyData.initialNodeId
      });
    }
  }

  /**
   * Load simple state (legacy method for backward compatibility)
   * @param state - QNCEState to load
   */
  loadSimpleState(state: QNCEState): void {
    // Sprint 3.5: Save state for undo before loading
    const preChangeState = this.deepCopy(this.state);
    
    this.state = { ...state };
    
    // Sprint 3.5: Track state change for undo/redo
    if (this.undoRedoConfig.enabled && !this.isUndoRedoOperation && 
        this.undoRedoConfig.trackActions.includes('state-load')) {
      this.pushToUndoStack(preChangeState, 'state-load', {
        nodeId: state.currentNodeId
      });
    }
    
    // Sprint 3.5: Trigger autosave if enabled
    if (this.autosaveConfig.enabled && this.autosaveConfig.triggers.includes('state-load')) {
      this.triggerAutosave('state-load', {
        nodeId: state.currentNodeId
      }).catch((error: Error) => {
        console.warn('[QNCE] Autosave failed:', error.message);
      });
    }
  }

  // Sprint 3.3: State Persistence & Checkpoints Implementation

  /**
   * Save current engine state to a serialized format
   * @param options - Serialization options
   * @returns Promise resolving to serialized state
   */
  async saveState(options: SerializationOptions = {}): Promise<SerializedState> {
    const startTime = performance.now();

    if (!this.state.currentNodeId) {
      throw new Error('Invalid state: currentNodeId is missing.');
    }
    
    try {
      // Create serialization metadata
      const metadata: SerializationMetadata = {
        engineVersion: PERSISTENCE_VERSION,
        timestamp: new Date().toISOString(),
        storyId: this.generateStoryHash(),
        customMetadata: options.customMetadata || {},
        compression: options.compression || 'none'
      };

      // Build serialized state
      const serializedState: SerializedState = {
        state: this.deepCopy(this.state),
        flowEvents: options.includeFlowEvents !== false ? 
          this.deepCopy(this.activeFlowEvents) : [],
        metadata
      };

      // Add optional data based on options
      if (options.includePerformanceData && this.performanceMode) {
        serializedState.performanceState = {
          performanceMode: this.performanceMode,
          enableProfiling: this.enableProfiling,
          backgroundTasks: [], // Would be populated with actual background task IDs
          telemetryData: [] // Would be populated with telemetry history
        };
        
        serializedState.poolStats = this.getPoolStats() || {};
      }

      if (options.includeBranchingContext && this.branchingEngine) {
        serializedState.branchingContext = {
          activeBranches: [], // Would be populated from branching engine
          branchStates: {},
          convergencePoints: []
        };
      }

      if (options.includeValidationState) {
        serializedState.validationState = {
          disabledRules: [],
          customRules: {},
          validationErrors: []
        };
      }

      // Generate checksum if requested
      if (options.generateChecksum) {
        const stateToHash = { ...serializedState };
        delete (stateToHash.metadata as any).checksum; // Exclude checksum from hash
        const stateString = JSON.stringify(stateToHash);
        metadata.checksum = await this.generateChecksum(stateString);
        serializedState.metadata = metadata;
      }

      // Performance tracking
      if (this.enableProfiling) {
        const duration = performance.now() - startTime;
        perf.record('custom', {
          eventType: 'state-serialized',
          duration,
          stateSize: JSON.stringify(serializedState).length,
          includePerformance: !!options.includePerformanceData,
          includeFlowEvents: options.includeFlowEvents !== false
        });
      }

      return serializedState;
    } catch (error) {
      const errorMessage = error instanceof Error ? error.message : 'Unknown serialization error';
      
      if (this.enableProfiling) {
        perf.record('custom', {
          eventType: 'state-serialization-failed',
          error: errorMessage,
          duration: performance.now() - startTime
        });
      }
      
      throw new Error(`Failed to save state: ${errorMessage}`);
    }
  }

  /**
   * Load engine state from serialized format
   * @param serializedState - The serialized state to load
   * @param options - Load options
   * @returns Promise resolving to persistence result
   */
  async loadState(serializedState: SerializedState, options: LoadOptions = {}): Promise<PersistenceResult> {
    const startTime = performance.now();
    
    try {
      // Validate serialized state structure
      const validationResult = this.validateSerializedState(serializedState);
      if (!validationResult.isValid) {
        return {
          success: false,
          error: `Invalid serialized state: ${validationResult.errors.join(', ')}`,
          warnings: validationResult.warnings
        };
      }

      // Check compatibility
      if (!options.skipCompatibilityCheck) {
        const compatibilityCheck = this.checkCompatibility(serializedState.metadata);
        if (!compatibilityCheck.compatible) {
          return {
            success: false,
            error: `Incompatible state version: ${compatibilityCheck.reason}`,
            warnings: compatibilityCheck.suggestions
          };
        }
      }

      // Verify checksum if available and requested
      if (options.verifyChecksum && serializedState.metadata.checksum) {
        const isValid = await this.verifyChecksum(serializedState);
        if (!isValid) {
          return {
            success: false,
            error: 'Checksum verification failed - state may be corrupted'
          };
        }
      }

      // Story hash validation
      if (this.generateStoryHash() !== serializedState.metadata.storyId) {
        return {
          success: false,
          error: 'Story hash mismatch. The state belongs to a different narrative.'
        };
      }

      // Apply migration if needed
      let stateToLoad = serializedState;
      if (options.migrationFunction) {
        stateToLoad = options.migrationFunction(serializedState);
      }

      // Load core state
      this.state = this.deepCopy(stateToLoad.state);

      // Restore optional data based on options
      if (options.restoreFlowEvents && stateToLoad.flowEvents) {
        this.activeFlowEvents = this.deepCopy(stateToLoad.flowEvents);
      }

      if (options.restorePerformanceState && stateToLoad.performanceState) {
        this.performanceMode = stateToLoad.performanceState.performanceMode;
        this.enableProfiling = stateToLoad.performanceState.enableProfiling;
        // Background tasks would be restored here
      }

      if (options.restoreBranchingContext && stateToLoad.branchingContext && this.branchingEngine) {
        // Restore branching context - would be implemented with actual branching engine
      }

      // Performance tracking
      const duration = performance.now() - startTime;
      if (this.enableProfiling) {
        perf.record('custom', {
          eventType: 'state-loaded',
          duration,
          stateSize: JSON.stringify(stateToLoad).length,
          restoredFlowEvents: !!options.restoreFlowEvents,
          restoredPerformance: !!options.restorePerformanceState
        });
      }

      return {
        success: true,
        data: {
          size: JSON.stringify(stateToLoad).length,
          duration,
          checksum: stateToLoad.metadata.checksum
        }
      };

    } catch (error) {
      const errorMessage = error instanceof Error ? error.message : 'Unknown loading error';
      const duration = performance.now() - startTime;
      
      if (this.enableProfiling) {
        perf.record('custom', {
          eventType: 'state-loading-failed',
          error: errorMessage,
          duration
        });
      }
      
      return {
        success: false,
        error: `Failed to load state: ${errorMessage}`,
        data: { duration }
      };
    }
  }

  /**
   * Create a lightweight checkpoint of current state
   * @param name - Optional checkpoint name
   * @param options - Checkpoint options
   * @returns Promise resolving to created checkpoint
   */
  async createCheckpoint(name?: string, options: CheckpointOptions = {}): Promise<Checkpoint> {
    const checkpointId = this.generateCheckpointId();
    const timestamp = new Date().toISOString();
    
    const checkpoint: Checkpoint = {
      id: checkpointId,
      name: name || `Checkpoint ${checkpointId.slice(-8)}`,
      state: this.deepCopy(this.state),
      timestamp,
      description: options.includeMetadata ? `Auto-checkpoint at node ${this.state.currentNodeId}` : undefined,
      tags: options.autoTags || [],
      metadata: options.includeMetadata ? {
        nodeTitle: this.getCurrentNode().text.slice(0, 50),
        choiceCount: this.getCurrentNode().choices.length,
        flagCount: Object.keys(this.state.flags).length,
        historyLength: this.state.history.length
      } : undefined
    };

    // Store checkpoint
    this.checkpoints.set(checkpointId, checkpoint);

    // Cleanup old checkpoints if needed
    const maxCheckpoints = options.maxCheckpoints || this.maxCheckpoints;
    if (this.checkpoints.size > maxCheckpoints) {
      await this.cleanupCheckpoints(options.cleanupStrategy || 'lru', maxCheckpoints);
    }

    // Performance tracking
    if (this.enableProfiling) {
      perf.record('custom', {
        eventType: 'checkpoint-created',
        checkpointId,
        checkpointCount: this.checkpoints.size,
        stateSize: JSON.stringify(checkpoint.state).length
      });
    }

    return checkpoint;
  }

  /**
   * Restore engine state from a checkpoint
   * @param checkpointId - ID of checkpoint to restore
   * @returns Promise resolving to persistence result
   */
  async restoreFromCheckpoint(checkpointId: string): Promise<PersistenceResult> {
    const startTime = performance.now();
    
    try {
      const checkpoint = this.checkpoints.get(checkpointId);
      if (!checkpoint) {
        return {
          success: false,
          error: `Checkpoint not found: ${checkpointId}`
        };
      }

      // Restore state
      this.state = this.deepCopy(checkpoint.state);

      const duration = performance.now() - startTime;

      // Performance tracking
      if (this.enableProfiling) {
        perf.record('custom', {
          eventType: 'checkpoint-restored',
          checkpointId,
          duration,
          stateSize: JSON.stringify(checkpoint.state).length
        });
      }

      return {
        success: true,
        data: {
          size: JSON.stringify(checkpoint.state).length,
          duration,
          checksum: checkpointId
        }
      };

    } catch (error) {
      const errorMessage = error instanceof Error ? error.message : 'Unknown restore error';
      const duration = performance.now() - startTime;
      
      if (this.enableProfiling) {
        perf.record('custom', {
          eventType: 'checkpoint-restore-failed',
          checkpointId,
          error: errorMessage,
          duration
        });
      }
      
      return {
        success: false,
        error: `Failed to restore checkpoint: ${errorMessage}`,
        data: { duration }
      };
    }
  }

  // Utility method for checking flag conditions
  checkFlag(flagName: string, expectedValue?: unknown): boolean {
    if (expectedValue === undefined) {
      return this.state.flags[flagName] !== undefined;
    }
    return this.state.flags[flagName] === expectedValue;
  }

<<<<<<< HEAD
  // Get available choices (with conditional filtering)
  getAvailableChoices(): Choice[] {
    const currentNode = this.getCurrentNode();
    const context: ConditionContext = {
      state: this.state,
      timestamp: Date.now(),
      customData: {}
    };

    return currentNode.choices.filter((choice) => {
      // If no condition is specified, choice is always available
      if (!choice.condition) {
        return true;
      }

      try {
        // Evaluate the condition using the condition evaluator
        return conditionEvaluator.evaluate(choice.condition, context);
      } catch (error) {
        // Log condition evaluation errors but don't block other choices
        if (error instanceof ConditionEvaluationError) {
          console.warn(`[QNCE] Choice condition evaluation failed: ${error.message}`, {
            choiceText: choice.text,
            condition: choice.condition,
            nodeId: this.state.currentNodeId
          });
        } else {
          console.warn(`[QNCE] Unexpected error evaluating choice condition:`, error);
        }
        
        // Return false for invalid conditions (choice won't be shown)
        return false;
      }
    });
=======
  // Sprint 3.2: Choice Validation Methods
  
  /**
   * Get the choice validator instance
   * @returns The current choice validator
   */
  getChoiceValidator(): ChoiceValidator {
    return this.choiceValidator;
  }

  /**
   * Validate a specific choice without executing it
   * @param choice - The choice to validate
   * @returns Validation result with details
   */
  validateChoice(choice: Choice): ValidationResult {
    const currentNode = this.getCurrentNode();
    const availableChoices = this.getAvailableChoices();
    const context = createValidationContext(
      currentNode,
      this.state,
      availableChoices
    );
    
    return this.choiceValidator.validate(choice, context);
  }

  /**
   * Check if a specific choice is valid without executing it
   * @param choice - The choice to check
   * @returns True if the choice is valid, false otherwise
   */
  isChoiceValid(choice: Choice): boolean {
    const result = this.validateChoice(choice);
    return result.isValid;
>>>>>>> 6d6a91a7
  }

  // Performance and object pooling methods
  
  /**
   * Create a flow event using pooled objects for performance tracking
   */
  private createFlowEvent(fromNodeId: string, toNodeId: string, metadata?: Record<string, unknown>): PooledFlow {
    const flow = poolManager.borrowFlow();
    flow.initialize(fromNodeId, metadata);
    flow.addTransition(fromNodeId, toNodeId);
    return flow;
  }
  
  /**
   * Record and manage flow events
   */
  private recordFlowEvent(flow: PooledFlow): void {
    const flowEvent: FlowEvent = {
      id: `${flow.nodeId}-${Date.now()}`,
      fromNodeId: flow.nodeId,
      toNodeId: flow.transitions[flow.transitions.length - 1]?.split('->')[1] || '',
      timestamp: flow.timestamp,
      metadata: flow.metadata
    };
    
    this.activeFlowEvents.push(flowEvent);
    
    // Clean up old flow events (basic LRU-style cleanup)
    if (this.activeFlowEvents.length > 10) {
      this.activeFlowEvents.shift(); // Remove oldest
    }
  }
  
  /**
   * Get current flow events (for debugging/monitoring)
   */
  getActiveFlows(): FlowEvent[] {
    return [...this.activeFlowEvents];
  }
  
  /**
   * Get object pool statistics for performance monitoring
   */
  getPoolStats() {
    return this.performanceMode ? poolManager.getAllStats() : null;
  }
  
  /**
   * Return all pooled objects (cleanup method)
   */
  private cleanupPools(): void {
    // Clear flow events (no pooled objects to return since we return them immediately)
    this.activeFlowEvents.length = 0;
  }

  // S2-T2: Background ThreadPool Operations
  
  /**
   * Preload next possible nodes in background using ThreadPool
   */
  async preloadNextNodes(choice?: Choice): Promise<void> {
    if (!this.performanceMode) return;
    
    const threadPool = getThreadPool();
    const currentNode = this.getCurrentNode();
    const choicesToPreload = choice ? [choice] : currentNode.choices;
    
    // Submit background jobs for each node to preload
    for (const ch of choicesToPreload) {
      threadPool.submitJob('cache-load', { nodeId: ch.nextNodeId }, 'normal').catch(error => {
        if (this.enableProfiling) {
          perf.record('cache-miss', { 
            nodeId: ch.nextNodeId, 
            error: error.message,
            jobType: 'preload' 
          });
        }
      });
    }
  }
  
  /**
   * Write telemetry data in background using ThreadPool
   */
  async backgroundTelemetryWrite(eventData: Record<string, unknown>): Promise<void> {
    if (!this.performanceMode || !this.enableProfiling) return;
    
    const threadPool = getThreadPool();
    const telemetryData = {
      timestamp: performance.now(),
      sessionId: this.state.history[0], // Use first node as session ID
      eventData,
      stateSnapshot: {
        nodeId: this.state.currentNodeId,
        flagCount: Object.keys(this.state.flags).length,
        historyLength: this.state.history.length
      }
    };
    
    threadPool.submitJob('telemetry-write', telemetryData, 'low').catch(error => {
      console.warn('[QNCE] Telemetry write failed:', error.message);
    });
  }

  // ================================
  // Sprint #3: Advanced Branching System Integration
  // ================================

  /**
   * Enable advanced branching capabilities for this story
   * Integrates the QNCE Branching API with the core engine
   */
  enableBranching(story: QNCEStory): QNCEBranchingEngine {
    if (this.branchingEngine) {
      console.warn('[QNCE] Branching already enabled for this engine instance');
      return this.branchingEngine;
    }

    // Create branching engine with current state
    this.branchingEngine = createBranchingEngine(story, this.state);

    if (this.enableProfiling) {
      perf.record('custom', {
        eventType: 'branching-enabled',
        storyId: story.id,
        chapterCount: story.chapters.length,
        performanceMode: this.performanceMode
      });
    }

    return this.branchingEngine;
  }

  /**
   * Get the branching engine if enabled
   */
  getBranchingEngine(): QNCEBranchingEngine | undefined {
    return this.branchingEngine;
  }

  /**
   * Check if branching is enabled
   */
  isBranchingEnabled(): boolean {
    return !!this.branchingEngine;
  }

  /**
   * Sync core engine state with branching engine
   * Call this when core state changes to keep branching engine updated
   */
  syncBranchingState(): void {
    if (this.branchingEngine) {
      // The branching engine maintains its own state copy
      // This method could be extended to sync state changes
      if (this.enableProfiling) {
        perf.record('custom', {
          eventType: 'branching-state-synced',
          currentNodeId: this.state.currentNodeId
        });
      }
    }
  }

  /**
   * Disable branching and cleanup resources
   */
  disableBranching(): void {
    if (this.branchingEngine) {
      this.branchingEngine = undefined;
      
      if (this.enableProfiling) {
        perf.record('custom', {
          eventType: 'branching-disabled'
        });
      }
    }
  }
  
  /**
   * Background cache warming for story data
   */
  async warmCache(): Promise<void> {
    if (!this.performanceMode) return;
    
    const threadPool = getThreadPool();
    
    // Cache all nodes in background
    const cacheWarmData = { 
      nodeIds: this.storyData.nodes.map(n => n.id),
      storyId: this.storyData.initialNodeId 
    };
    
    if (this.enableProfiling) {
      perf.record('custom', { 
        eventType: 'cache-warm-start',
        nodeCount: this.storyData.nodes.length 
      });
    }
    
    threadPool.submitJob('cache-load', cacheWarmData, 'low').catch(error => {
      if (this.enableProfiling) {
        perf.record('custom', { 
          eventType: 'cache-warm-failed',
          error: error.message 
        });
      }
    });
  }

  // Sprint 3.3: State persistence utility methods

  /**
   * Deep copy utility for state objects
   * @param obj - Object to deep copy
   * @returns Deep copied object
   */
  private deepCopy<T>(obj: T): T {
    if (obj === null || typeof obj !== 'object') {
      return obj;
    }
    
    if (obj instanceof Date) {
      return new Date(obj.getTime()) as T;
    }
    
    if (obj instanceof Array) {
      return obj.map(item => this.deepCopy(item)) as T;
    }
    
    if (typeof obj === 'object') {
      const copy = {} as T;
      for (const key in obj) {
        if (obj.hasOwnProperty(key)) {
          copy[key] = this.deepCopy(obj[key]);
        }
      }
      return copy;
    }
    
    return obj;
  }

  /**
   * Generate a hash for the current story data
   * @returns Story hash string
   */
  private generateStoryHash(): string {
    const storyString = JSON.stringify({
      initialNodeId: this.storyData.initialNodeId,
      nodeCount: this.storyData.nodes.length,
      nodeIds: this.storyData.nodes.map(n => n.id).sort()
    });
    
    // Simple hash function (in production, use crypto.subtle.digest)
    let hash = 0;
    for (let i = 0; i < storyString.length; i++) {
      const char = storyString.charCodeAt(i);
      hash = ((hash << 5) - hash) + char;
      hash = hash & hash; // Convert to 32-bit integer
    }
    return hash.toString(16);
  }

  /**
   * Generate a unique checkpoint ID
   * @returns Unique checkpoint ID
   */
  private generateCheckpointId(): string {
    const timestamp = Date.now();
    const random = Math.random().toString(36).substr(2, 9);
    return `checkpoint_${timestamp}_${random}`;
  }

  /**
   * Generate checksum for data integrity
   * @param data - Data to generate checksum for
   * @returns Promise resolving to checksum string
   */
  private async generateChecksum(data: string): Promise<string> {
    // Simple checksum implementation (in production, use crypto.subtle.digest)
    let checksum = 0;
    for (let i = 0; i < data.length; i++) {
      checksum = ((checksum << 5) - checksum) + data.charCodeAt(i);
      checksum = checksum & checksum;
    }
    return checksum.toString(16);
  }

  /**
   * Verify checksum integrity
   * @param serializedState - State with checksum to verify
   * @returns Promise resolving to verification result
   */
  private async verifyChecksum(serializedState: SerializedState): Promise<boolean> {
    const receivedChecksum = serializedState.metadata.checksum;
    if (!receivedChecksum) return false;

    const stateToHash = { ...serializedState };
    delete (stateToHash.metadata as any).checksum;

    const stateString = JSON.stringify(stateToHash);
    const expectedChecksum = await this.generateChecksum(stateString);

    return receivedChecksum === expectedChecksum;
  }

  /**
   * Validate the structure of the serialized state object
   * @param serializedState - State to validate
   * @returns Validation result
   */
  private validateSerializedState(serializedState: SerializedState): {
    isValid: boolean;
    errors: string[];
    warnings: string[];
  } {
    const errors: string[] = [];
    const warnings: string[] = [];

    // Check required fields
    if (!serializedState.state) {
      errors.push('Missing state field');
    } else {
      if (!serializedState.state.currentNodeId) {
        errors.push('Missing currentNodeId in state');
      }
      if (!serializedState.state.flags) {
        warnings.push('Missing flags in state');
      }
      if (!serializedState.state.history) {
        warnings.push('Missing history in state');
      }
    }

    if (!serializedState.metadata) {
      errors.push('Missing metadata field');
    } else {
      if (!serializedState.metadata.engineVersion) {
        warnings.push('Missing engine version in metadata');
      }
      if (!serializedState.metadata.timestamp) {
        warnings.push('Missing timestamp in metadata');
      }
    }

    return {
      isValid: errors.length === 0,
      errors,
      warnings
    };
  }

  /**
   * Check version compatibility
   * @param metadata - Serialization metadata
   * @returns Compatibility check result
   */
  private checkCompatibility(metadata: SerializationMetadata): {
    compatible: boolean;
    reason?: string;
    suggestions?: string[];
  } {
    const currentVersion = PERSISTENCE_VERSION;
    const stateVersion = metadata.engineVersion;

    if (!stateVersion) {
      return {
        compatible: false,
        reason: 'Unknown state version',
        suggestions: ['State may be from an older engine version']
      };
    }

    if (stateVersion === currentVersion) {
      return { compatible: true };
    }

    // Simple version comparison (in production, use semver)
    const [currentMajor, currentMinor] = currentVersion.split('.').map(Number);
    const [stateMajor, stateMinor] = stateVersion.split('.').map(Number);

    if (stateMajor > currentMajor || 
        (stateMajor === currentMajor && stateMinor > currentMinor)) {
      return {
        compatible: false,
        reason: `State from newer engine version (${stateVersion} > ${currentVersion})`,
        suggestions: ['Update the engine to a newer version']
      };
    }

    if (stateMajor < currentMajor) {
      return {
        compatible: false,
        reason: `State from incompatible major version (${stateVersion} vs ${currentVersion})`,
        suggestions: ['Use migration function to upgrade state format']
      };
    }

    // Minor version differences are usually compatible
    return { 
      compatible: true,
      suggestions: [`State from older minor version (${stateVersion})`]
    };
  }

  /**
   * Cleanup old checkpoints based on strategy
   * @param strategy - Cleanup strategy
   * @param maxCheckpoints - Maximum number of checkpoints to keep
   * @returns Promise resolving to number of cleaned checkpoints
   */
  private async cleanupCheckpoints(
    strategy: 'lru' | 'fifo' | 'timestamp' | 'manual',
    maxCheckpoints: number
  ): Promise<number> {
    const checkpoints = Array.from(this.checkpoints.entries());
    
    if (checkpoints.length <= maxCheckpoints) {
      return 0;
    }

    const toRemove = checkpoints.length - maxCheckpoints;
    let checkpointsToDelete: string[] = [];

    switch (strategy) {
      case 'fifo':
        // Remove oldest by creation order (assuming IDs contain timestamp)
        checkpointsToDelete = checkpoints
          .sort(([, a], [, b]) => a.timestamp.localeCompare(b.timestamp))
          .slice(0, toRemove)
          .map(([id]) => id);
        break;

      case 'timestamp':
        // Remove oldest by timestamp
        checkpointsToDelete = checkpoints
          .sort(([, a], [, b]) => a.timestamp.localeCompare(b.timestamp))
          .slice(0, toRemove)
          .map(([id]) => id);
        break;

      case 'lru':
      default:
        // For now, same as FIFO (would need access tracking in production)
        checkpointsToDelete = checkpoints
          .sort(([, a], [, b]) => a.timestamp.localeCompare(b.timestamp))
          .slice(0, toRemove)
          .map(([id]) => id);
        break;
    }

    // Remove checkpoints
    for (const id of checkpointsToDelete) {
      this.checkpoints.delete(id);
    }

    if (this.enableProfiling) {
      perf.record('custom', {
        eventType: 'checkpoints-cleaned',
        strategy,
        removedCount: checkpointsToDelete.length,
        remainingCount: this.checkpoints.size
      });
    }

    return checkpointsToDelete.length;
  }

  /**
   * Get all checkpoints
   * @returns Array of all checkpoints
   */
  getCheckpoints(): Checkpoint[] {
    return Array.from(this.checkpoints.values());
  }

  /**
   * Get specific checkpoint by ID
   * @param id - Checkpoint ID
   * @returns Checkpoint or undefined
   */
  getCheckpoint(id: string): Checkpoint | undefined {
    return this.checkpoints.get(id);
  }

  /**
   * Delete a checkpoint
   * @param id - Checkpoint ID to delete
   * @returns Whether checkpoint was deleted
   */
  deleteCheckpoint(id: string): boolean {
    return this.checkpoints.delete(id);
  }

  /**
   * Enable/disable automatic checkpointing
   * @param enabled - Whether to enable auto-checkpointing
   */
  setAutoCheckpoint(enabled: boolean): void {
    this.autoCheckpointEnabled = enabled;
  }

  // Sprint 3.5: Autosave and Undo/Redo Implementation

  /**
   * Configure autosave settings
   * @param config - Autosave configuration
   */
  configureAutosave(config: Partial<AutosaveConfig>): void {
    this.autosaveConfig = { ...this.autosaveConfig, ...config };
  }

  /**
   * Configure undo/redo settings
   * @param config - Undo/redo configuration
   */
  configureUndoRedo(config: Partial<UndoRedoConfig>): void {
    this.undoRedoConfig = { ...this.undoRedoConfig, ...config };
  }

  /**
   * Push a state to the undo stack
   * @param state - State to save
   * @param action - Action that caused this state change
   * @param metadata - Optional metadata about the change
   */
  private pushToUndoStack(state: QNCEState, action?: string, metadata?: Record<string, unknown>): void {
    const startTime = performance.now();
    
    const entry: HistoryEntry = {
      id: this.generateHistoryId(),
      state: this.deepCopy(state),
      timestamp: new Date().toISOString(),
      action,
      metadata
    };

    this.undoStack.push(entry);
    
    // Clear redo stack when new change is made
    this.redoStack = [];
    
    // Enforce max undo entries
    if (this.undoStack.length > this.undoRedoConfig.maxUndoEntries) {
      this.undoStack.shift(); // Remove oldest entry
    }
    
    // Performance tracking
    if (this.enableProfiling) {
      const duration = performance.now() - startTime;
      perf.record('custom', {
        eventType: 'undo-stack-push',
        duration,
        undoCount: this.undoStack.length,
        action
      });
    }
  }

  /**
   * Undo the last operation
   * @returns Result of undo operation
   */
  undo(): UndoRedoResult {
    const startTime = performance.now();
    
    if (this.undoStack.length === 0) {
      return {
        success: false,
        error: 'No operations to undo',
        stackSizes: {
          undoCount: this.undoStack.length,
          redoCount: this.redoStack.length
        }
      };
    }

    try {
      // Save current state to redo stack
      const currentEntry: HistoryEntry = {
        id: this.generateHistoryId(),
        state: this.deepCopy(this.state),
        timestamp: new Date().toISOString(),
        action: 'redo-point'
      };
      
      this.redoStack.push(currentEntry);
      
      // Enforce max redo entries
      if (this.redoStack.length > this.undoRedoConfig.maxRedoEntries) {
        this.redoStack.shift(); // Remove oldest entry
      }

      // Restore previous state
      const entryToRestore = this.undoStack.pop()!;
      
      // Set flag to prevent triggering undo/redo tracking during restore
      this.isUndoRedoOperation = true;
      this.state = this.deepCopy(entryToRestore.state);
      this.isUndoRedoOperation = false;

      const duration = performance.now() - startTime;
      
      // Performance tracking
      if (this.enableProfiling) {
        perf.record('custom', {
          eventType: 'undo-operation',
          duration,
          undoCount: this.undoStack.length,
          redoCount: this.redoStack.length
        });
      }

      return {
        success: true,
        restoredState: this.deepCopy(this.state),
        entry: {
          id: entryToRestore.id,
          timestamp: entryToRestore.timestamp,
          action: entryToRestore.action,
          nodeId: entryToRestore.metadata?.nodeId as string
        },
        stackSizes: {
          undoCount: this.undoStack.length,
          redoCount: this.redoStack.length
        }
      };

    } catch (error) {
      this.isUndoRedoOperation = false; // Ensure flag is reset on error
      const errorMessage = error instanceof Error ? error.message : 'Unknown undo error';
      
      return {
        success: false,
        error: `Undo failed: ${errorMessage}`,
        stackSizes: {
          undoCount: this.undoStack.length,
          redoCount: this.redoStack.length
        }
      };
    }
  }

  /**
   * Redo the last undone operation
   * @returns Result of redo operation
   */
  redo(): UndoRedoResult {
    const startTime = performance.now();
    
    if (this.redoStack.length === 0) {
      return {
        success: false,
        error: 'No operations to redo',
        stackSizes: {
          undoCount: this.undoStack.length,
          redoCount: this.redoStack.length
        }
      };
    }

    try {
      // Save current state to undo stack
      const currentEntry: HistoryEntry = {
        id: this.generateHistoryId(),
        state: this.deepCopy(this.state),
        timestamp: new Date().toISOString(),
        action: 'undo-point'
      };
      
      this.undoStack.push(currentEntry);
      
      // Enforce max undo entries
      if (this.undoStack.length > this.undoRedoConfig.maxUndoEntries) {
        this.undoStack.shift(); // Remove oldest entry
      }

      // Restore redo state
      const entryToRestore = this.redoStack.pop()!;
      
      // Set flag to prevent triggering undo/redo tracking during restore
      this.isUndoRedoOperation = true;
      this.state = this.deepCopy(entryToRestore.state);
      this.isUndoRedoOperation = false;

      const duration = performance.now() - startTime;
      
      // Performance tracking
      if (this.enableProfiling) {
        perf.record('custom', {
          eventType: 'redo-operation',
          duration,
          undoCount: this.undoStack.length,
          redoCount: this.redoStack.length
        });
      }

      return {
        success: true,
        restoredState: this.deepCopy(this.state),
        entry: {
          id: entryToRestore.id,
          timestamp: entryToRestore.timestamp,
          action: entryToRestore.action,
          nodeId: entryToRestore.metadata?.nodeId as string
        },
        stackSizes: {
          undoCount: this.undoStack.length,
          redoCount: this.redoStack.length
        }
      };

    } catch (error) {
      this.isUndoRedoOperation = false; // Ensure flag is reset on error
      const errorMessage = error instanceof Error ? error.message : 'Unknown redo error';
      
      return {
        success: false,
        error: `Redo failed: ${errorMessage}`,
        stackSizes: {
          undoCount: this.undoStack.length,
          redoCount: this.redoStack.length
        }
      };
    }
  }

  /**
   * Check if undo is available
   * @returns True if undo is possible
   */
  canUndo(): boolean {
    return this.undoRedoConfig.enabled && this.undoStack.length > 0;
  }

  /**
   * Check if redo is available
   * @returns True if redo is possible
   */
  canRedo(): boolean {
    return this.undoRedoConfig.enabled && this.redoStack.length > 0;
  }

  /**
   * Get the number of available undo operations
   * @returns Number of undo entries
   */
  getUndoCount(): number {
    return this.undoStack.length;
  }

  /**
   * Get the number of available redo operations
   * @returns Number of redo entries
   */
  getRedoCount(): number {
    return this.redoStack.length;
  }

  /**
   * Clear all undo/redo history
   */
  clearHistory(): void {
    this.undoStack = [];
    this.redoStack = [];
    
    if (this.enableProfiling) {
      perf.record('custom', {
        eventType: 'history-cleared'
      });
    }
  }

  /**
   * Get history summary for debugging
   * @returns Summary of undo/redo history
   */
  getHistorySummary(): {
    undoEntries: { id: string; timestamp: string; action?: string }[];
    redoEntries: { id: string; timestamp: string; action?: string }[];
  } {
    return {
      undoEntries: this.undoStack.map(entry => ({
        id: entry.id,
        timestamp: entry.timestamp,
        action: entry.action
      })),
      redoEntries: this.redoStack.map(entry => ({
        id: entry.id,
        timestamp: entry.timestamp,
        action: entry.action
      }))
    };
  }

  /**
   * Trigger an autosave operation
   * @param trigger - What triggered the autosave
   * @param metadata - Optional metadata about the trigger
   * @returns Promise resolving to autosave result
   */
  private async triggerAutosave(trigger: string, metadata?: Record<string, unknown>): Promise<AutosaveResult> {
    const startTime = performance.now();
    
    // Check if autosave is enabled
    if (!this.autosaveConfig.enabled) {
      return { success: false, error: 'Autosave is disabled' };
    }
    
    // Check throttling
    const now = performance.now();
    if (now - this.lastAutosaveTime < this.autosaveConfig.throttleMs) {
      return { 
        success: false, 
        error: 'Autosave throttled',
        trigger 
      };
    }
    
    try {
      // Create autosave checkpoint
      const checkpointName = `autosave-${trigger}-${Date.now()}`;
      const checkpoint = await this.createCheckpoint(checkpointName, {
        includeMetadata: this.autosaveConfig.includeMetadata,
        autoTags: ['autosave', trigger],
        maxCheckpoints: this.autosaveConfig.maxEntries
      });
      
      this.lastAutosaveTime = now;
      const duration = performance.now() - startTime;
      
      // Performance tracking
      if (this.enableProfiling) {
        perf.record('custom', {
          eventType: 'autosave-completed',
          duration,
          trigger,
          checkpointId: checkpoint.id
        });
      }
      
      return {
        success: true,
        checkpointId: checkpoint.id,
        trigger,
        duration,
        size: JSON.stringify(checkpoint.state).length
      };
      
    } catch (error) {
      const errorMessage = error instanceof Error ? error.message : 'Unknown autosave error';
      const duration = performance.now() - startTime;
      
      if (this.enableProfiling) {
        perf.record('custom', {
          eventType: 'autosave-failed',
          duration,
          trigger,
          error: errorMessage
        });
      }
      
      return {
        success: false,
        error: `Autosave failed: ${errorMessage}`,
        trigger,
        duration
      };
    }
  }

  /**
   * Manually trigger an autosave
   * @param metadata - Optional metadata
   * @returns Promise resolving to autosave result
   */
  async manualAutosave(metadata?: Record<string, unknown>): Promise<AutosaveResult> {
    return this.triggerAutosave('manual', metadata);
  }

  /**
   * Generate a unique history entry ID
   * @returns Unique ID string
   */
  private generateHistoryId(): string {
    return `history-${Date.now()}-${Math.random().toString(36).substr(2, 9)}`;
  }

  // Sprint 3.4: Conditional Choice Display API

  /**
   * Set a custom condition evaluator function for complex choice logic
   * @param evaluator - Custom evaluator function
   */
  setConditionEvaluator(evaluator: CustomEvaluatorFunction): void {
    conditionEvaluator.setCustomEvaluator(evaluator);
  }

  /**
   * Clear the custom condition evaluator
   */
  clearConditionEvaluator(): void {
    conditionEvaluator.clearCustomEvaluator();
  }

  /**
   * Validate a condition expression without evaluating it
   * @param expression - Condition expression to validate
   * @returns Validation result
   */
  validateCondition(expression: string): { valid: boolean; error?: string } {
    return conditionEvaluator.validateExpression(expression);
  }

  /**
   * Get flags referenced in a condition expression
   * @param expression - Condition expression to analyze
   * @returns Array of flag names referenced
   */
  getConditionFlags(expression: string): string[] {
    return conditionEvaluator.getReferencedFlags(expression);
  }
}

/**
 * Factory function to create a QNCE engine instance
 */
export function createQNCEEngine(
  storyData: StoryData, 
  initialState?: Partial<QNCEState>, 
  performanceMode: boolean = false
): QNCEEngine {
  return new QNCEEngine(storyData, initialState, performanceMode);
}

/**
 * Load story data from JSON
 */
export function loadStoryData(jsonData: unknown): StoryData {
  // Add validation here in the future
  return jsonData as StoryData;
}<|MERGE_RESOLUTION|>--- conflicted
+++ resolved
@@ -9,7 +9,21 @@
 import { QNCEBranchingEngine, createBranchingEngine } from '../narrative/branching';
 import { QNCEStory } from '../narrative/branching/models';
 
-<<<<<<< HEAD
+// Choice validation system - Sprint 3.2
+import { 
+  ChoiceValidator, 
+  createChoiceValidator, 
+  createValidationContext,
+  ValidationResult
+} from './validation';
+import { 
+  QNCENavigationError, 
+  ChoiceValidationError
+} from './errors';
+
+// Re-export error classes for backward compatibility
+export { QNCENavigationError, ChoiceValidationError } from './errors';
+
 // State persistence imports - Sprint 3.3
 import { 
   SerializedState, 
@@ -43,33 +57,13 @@
   AutosaveEvent,
   UndoRedoEvent
 } from './types';
-=======
-// Choice validation system
-import { 
-  ChoiceValidator, 
-  createChoiceValidator, 
-  createValidationContext,
-  ValidationResult
-} from './validation';
-import { 
-  QNCENavigationError, 
-  ChoiceValidationError
-} from './errors';
-
-// Re-export error classes for backward compatibility
-export { QNCENavigationError, ChoiceValidationError } from './errors';
->>>>>>> 6d6a91a7
-
-// QNCE Data Models
+
 export interface Choice {
   text: string;
   nextNodeId: string;
   flagEffects?: Record<string, unknown>;
-<<<<<<< HEAD
   
   // Sprint 3.2: Validation properties
-=======
->>>>>>> 6d6a91a7
   flagRequirements?: Record<string, unknown>;
   timeRequirements?: {
     minTime?: number;
@@ -79,12 +73,9 @@
   };
   inventoryRequirements?: Record<string, number>;
   enabled?: boolean;
-<<<<<<< HEAD
   
   // Sprint 3.4: Conditional choice display
   condition?: string; // Expression string for choice visibility (e.g., "flags.curiosity >= 3 && !flags.seenEnding")
-=======
->>>>>>> 6d6a91a7
 }
 
 export interface NarrativeNode {
@@ -133,7 +124,7 @@
   private performanceMode: boolean = false;
   private enableProfiling: boolean = false;
   private branchingEngine?: QNCEBranchingEngine;
-<<<<<<< HEAD
+  private choiceValidator: ChoiceValidator; // Sprint 3.2: Choice validation
   
   // Sprint 3.3: State persistence and checkpoints
   private checkpoints: Map<string, Checkpoint> = new Map();
@@ -163,8 +154,6 @@
   };
   private lastAutosaveTime: number = 0;
   private isUndoRedoOperation: boolean = false;
-=======
-  private choiceValidator: ChoiceValidator; // Sprint 3.2: Choice validation
 
   public get flags(): Record<string, unknown> {
     return this.state.flags;
@@ -181,7 +170,6 @@
       return true; // If current node not found, consider it complete
     }
   }
->>>>>>> 6d6a91a7
 
   constructor(
     storyData: StoryData, 
@@ -285,564 +273,9 @@
   }
 
   /**
-   * Get available choices from the current node
+   * Get available choices from the current node with validation and conditional filtering
    * @returns Array of available choices
    */
-  getAvailableChoices(): Choice[] {
-    // Sprint 3.2: Use choice validator for consistent validation logic
-    const currentNode = this.getCurrentNode();
-    const context = createValidationContext(
-      currentNode,
-      this.state,
-      currentNode.choices
-    );
-    
-    return this.choiceValidator.getAvailableChoices(context);
-  }
-
-  makeChoice(choiceIndex: number): void {
-    const choices = this.getAvailableChoices();
-    if (choiceIndex < 0 || choiceIndex >= choices.length) {
-      throw new QNCENavigationError(`Invalid choice index: ${choiceIndex}. Please select a number between 1 and ${choices.length}.`);
-    }
-    
-    const selectedChoice = choices[choiceIndex];
-    
-    // Sprint 3.2: Validate choice before execution
-    const currentNode = this.getCurrentNode();
-    const context = createValidationContext(
-      currentNode,
-      this.state,
-      choices
-    );
-    
-    const validationResult = this.choiceValidator.validate(selectedChoice, context);
-    if (!validationResult.isValid) {
-      throw new ChoiceValidationError(selectedChoice, validationResult, choices);
-    }
-    
-    // Execute the validated choice
-    this.selectChoice(selectedChoice);
-  }
-
-  getState(): QNCEState {
-    return { ...this.state };
-  }
-
-  getFlags(): Record<string, unknown> {
-    return { ...this.state.flags };
-  }
-
-  setFlag(key: string, value: unknown): void {
-    // Sprint 3.5: Save state for undo before making changes
-    const preChangeState = this.deepCopy(this.state);
-    
-    this.state.flags[key] = value;
-    
-    // Sprint 3.5: Track state change for undo/redo
-    if (this.undoRedoConfig.enabled && !this.isUndoRedoOperation && 
-        this.undoRedoConfig.trackActions.includes('flag-change')) {
-      this.pushToUndoStack(preChangeState, 'flag-change', {
-        flagsChanged: [key],
-        flagValue: value
-      });
-    }
-    
-    // Sprint 3.5: Trigger autosave if enabled
-    if (this.autosaveConfig.enabled && this.autosaveConfig.triggers.includes('flag-change')) {
-      this.triggerAutosave('flag-change', {
-        flagKey: key,
-        flagValue: value
-      }).catch((error: Error) => {
-        console.warn('[QNCE] Autosave failed:', error.message);
-      });
-    }
-  }
-
-  getHistory(): string[] {
-    return [...this.state.history];
-  }
-
-  selectChoice(choice: Choice): void {
-    // Sprint 3.5: Save state for undo before making changes
-    const preChangeState = this.deepCopy(this.state);
-    
-    // S2-T4: Add state transition profiling
-    const transitionSpanId = this.enableProfiling 
-      ? getPerfReporter().startSpan('state-transition', { 
-          fromNodeId: this.state.currentNodeId, 
-          toNodeId: choice.nextNodeId,
-          hasEffects: !!choice.flagEffects 
-        })
-      : null;
-
-    const fromNodeId = this.state.currentNodeId;
-    const toNodeId = choice.nextNodeId;
-    
-    // Create flow event for tracking narrative progression
-    if (this.performanceMode) {
-      const flowSpanId = this.enableProfiling 
-        ? perf.flowStart(fromNodeId, { toNodeId })
-        : null;
-        
-      const flowEvent = this.createFlowEvent(fromNodeId, toNodeId, choice.flagEffects);
-      this.recordFlowEvent(flowEvent);
-      
-      // Return the flow immediately after recording (we don't need to keep it)
-      // This ensures proper pool recycling
-      poolManager.returnFlow(flowEvent);
-      
-      if (flowSpanId) {
-        perf.flowComplete(flowSpanId, toNodeId, { transitionType: 'choice' });
-      }
-    }
-    
-    this.state.currentNodeId = choice.nextNodeId;
-    this.state.history.push(choice.nextNodeId);
-    
-    if (choice.flagEffects) {
-      this.state.flags = { ...this.state.flags, ...choice.flagEffects };
-      
-      // S2-T4: Track flag updates
-      if (this.enableProfiling) {
-        perf.record('custom', { 
-          flagCount: Object.keys(choice.flagEffects).length,
-          nodeId: toNodeId,
-          eventType: 'flag-update'
-        });
-      }
-    }
-    
-    // Sprint 3.5: Track state change for undo/redo
-    if (this.undoRedoConfig.enabled && !this.isUndoRedoOperation && 
-        this.undoRedoConfig.trackActions.includes('choice')) {
-      this.pushToUndoStack(preChangeState, 'choice', {
-        nodeId: fromNodeId,
-        choiceText: this.undoRedoConfig.trackChoiceText ? choice.text : undefined,
-        flagsChanged: choice.flagEffects ? Object.keys(choice.flagEffects) : undefined
-      });
-    }
-    
-    // Sprint 3.5: Trigger autosave if enabled
-    if (this.autosaveConfig.enabled && this.autosaveConfig.triggers.includes('choice')) {
-      this.triggerAutosave('choice', {
-        fromNodeId,
-        toNodeId,
-        choiceText: choice.text
-      }).catch(error => {
-        console.warn('[QNCE] Autosave failed:', error.message);
-      });
-    }
-    
-    // Complete state transition span
-    if (transitionSpanId) {
-      getPerfReporter().endSpan(transitionSpanId, { 
-        historyLength: this.state.history.length,
-        flagCount: Object.keys(this.state.flags).length
-      });
-    }
-    
-    // S2-T2: Background operations after state change
-    if (this.performanceMode) {
-      // Preload next possible nodes in background
-      this.preloadNextNodes().catch(error => {
-        console.warn('[QNCE] Background preload failed:', error.message);
-      });
-      
-      // Write telemetry data in background  
-      this.backgroundTelemetryWrite({
-        action: 'choice-selected',
-        fromNodeId,
-        toNodeId,
-        choiceText: choice.text.slice(0, 50) // First 50 chars for privacy
-      }).catch(error => {
-        console.warn('[QNCE] Background telemetry failed:', error.message);
-      });
-    }
-  }
-
-  resetNarrative(): void {
-    // Sprint 3.5: Save state for undo before reset
-    const preChangeState = this.deepCopy(this.state);
-    
-    // Clean up pooled objects before reset
-    if (this.performanceMode) {
-      this.cleanupPools();
-    }
-    
-    this.state.currentNodeId = this.storyData.initialNodeId;
-    this.state.flags = {};
-    this.state.history = [this.storyData.initialNodeId];
-    
-    // Sprint 3.5: Track state change for undo/redo
-    if (this.undoRedoConfig.enabled && !this.isUndoRedoOperation && 
-        this.undoRedoConfig.trackActions.includes('reset')) {
-      this.pushToUndoStack(preChangeState, 'reset', {
-        nodeId: this.storyData.initialNodeId
-      });
-    }
-  }
-
-  /**
-   * Load simple state (legacy method for backward compatibility)
-   * @param state - QNCEState to load
-   */
-  loadSimpleState(state: QNCEState): void {
-    // Sprint 3.5: Save state for undo before loading
-    const preChangeState = this.deepCopy(this.state);
-    
-    this.state = { ...state };
-    
-    // Sprint 3.5: Track state change for undo/redo
-    if (this.undoRedoConfig.enabled && !this.isUndoRedoOperation && 
-        this.undoRedoConfig.trackActions.includes('state-load')) {
-      this.pushToUndoStack(preChangeState, 'state-load', {
-        nodeId: state.currentNodeId
-      });
-    }
-    
-    // Sprint 3.5: Trigger autosave if enabled
-    if (this.autosaveConfig.enabled && this.autosaveConfig.triggers.includes('state-load')) {
-      this.triggerAutosave('state-load', {
-        nodeId: state.currentNodeId
-      }).catch((error: Error) => {
-        console.warn('[QNCE] Autosave failed:', error.message);
-      });
-    }
-  }
-
-  // Sprint 3.3: State Persistence & Checkpoints Implementation
-
-  /**
-   * Save current engine state to a serialized format
-   * @param options - Serialization options
-   * @returns Promise resolving to serialized state
-   */
-  async saveState(options: SerializationOptions = {}): Promise<SerializedState> {
-    const startTime = performance.now();
-
-    if (!this.state.currentNodeId) {
-      throw new Error('Invalid state: currentNodeId is missing.');
-    }
-    
-    try {
-      // Create serialization metadata
-      const metadata: SerializationMetadata = {
-        engineVersion: PERSISTENCE_VERSION,
-        timestamp: new Date().toISOString(),
-        storyId: this.generateStoryHash(),
-        customMetadata: options.customMetadata || {},
-        compression: options.compression || 'none'
-      };
-
-      // Build serialized state
-      const serializedState: SerializedState = {
-        state: this.deepCopy(this.state),
-        flowEvents: options.includeFlowEvents !== false ? 
-          this.deepCopy(this.activeFlowEvents) : [],
-        metadata
-      };
-
-      // Add optional data based on options
-      if (options.includePerformanceData && this.performanceMode) {
-        serializedState.performanceState = {
-          performanceMode: this.performanceMode,
-          enableProfiling: this.enableProfiling,
-          backgroundTasks: [], // Would be populated with actual background task IDs
-          telemetryData: [] // Would be populated with telemetry history
-        };
-        
-        serializedState.poolStats = this.getPoolStats() || {};
-      }
-
-      if (options.includeBranchingContext && this.branchingEngine) {
-        serializedState.branchingContext = {
-          activeBranches: [], // Would be populated from branching engine
-          branchStates: {},
-          convergencePoints: []
-        };
-      }
-
-      if (options.includeValidationState) {
-        serializedState.validationState = {
-          disabledRules: [],
-          customRules: {},
-          validationErrors: []
-        };
-      }
-
-      // Generate checksum if requested
-      if (options.generateChecksum) {
-        const stateToHash = { ...serializedState };
-        delete (stateToHash.metadata as any).checksum; // Exclude checksum from hash
-        const stateString = JSON.stringify(stateToHash);
-        metadata.checksum = await this.generateChecksum(stateString);
-        serializedState.metadata = metadata;
-      }
-
-      // Performance tracking
-      if (this.enableProfiling) {
-        const duration = performance.now() - startTime;
-        perf.record('custom', {
-          eventType: 'state-serialized',
-          duration,
-          stateSize: JSON.stringify(serializedState).length,
-          includePerformance: !!options.includePerformanceData,
-          includeFlowEvents: options.includeFlowEvents !== false
-        });
-      }
-
-      return serializedState;
-    } catch (error) {
-      const errorMessage = error instanceof Error ? error.message : 'Unknown serialization error';
-      
-      if (this.enableProfiling) {
-        perf.record('custom', {
-          eventType: 'state-serialization-failed',
-          error: errorMessage,
-          duration: performance.now() - startTime
-        });
-      }
-      
-      throw new Error(`Failed to save state: ${errorMessage}`);
-    }
-  }
-
-  /**
-   * Load engine state from serialized format
-   * @param serializedState - The serialized state to load
-   * @param options - Load options
-   * @returns Promise resolving to persistence result
-   */
-  async loadState(serializedState: SerializedState, options: LoadOptions = {}): Promise<PersistenceResult> {
-    const startTime = performance.now();
-    
-    try {
-      // Validate serialized state structure
-      const validationResult = this.validateSerializedState(serializedState);
-      if (!validationResult.isValid) {
-        return {
-          success: false,
-          error: `Invalid serialized state: ${validationResult.errors.join(', ')}`,
-          warnings: validationResult.warnings
-        };
-      }
-
-      // Check compatibility
-      if (!options.skipCompatibilityCheck) {
-        const compatibilityCheck = this.checkCompatibility(serializedState.metadata);
-        if (!compatibilityCheck.compatible) {
-          return {
-            success: false,
-            error: `Incompatible state version: ${compatibilityCheck.reason}`,
-            warnings: compatibilityCheck.suggestions
-          };
-        }
-      }
-
-      // Verify checksum if available and requested
-      if (options.verifyChecksum && serializedState.metadata.checksum) {
-        const isValid = await this.verifyChecksum(serializedState);
-        if (!isValid) {
-          return {
-            success: false,
-            error: 'Checksum verification failed - state may be corrupted'
-          };
-        }
-      }
-
-      // Story hash validation
-      if (this.generateStoryHash() !== serializedState.metadata.storyId) {
-        return {
-          success: false,
-          error: 'Story hash mismatch. The state belongs to a different narrative.'
-        };
-      }
-
-      // Apply migration if needed
-      let stateToLoad = serializedState;
-      if (options.migrationFunction) {
-        stateToLoad = options.migrationFunction(serializedState);
-      }
-
-      // Load core state
-      this.state = this.deepCopy(stateToLoad.state);
-
-      // Restore optional data based on options
-      if (options.restoreFlowEvents && stateToLoad.flowEvents) {
-        this.activeFlowEvents = this.deepCopy(stateToLoad.flowEvents);
-      }
-
-      if (options.restorePerformanceState && stateToLoad.performanceState) {
-        this.performanceMode = stateToLoad.performanceState.performanceMode;
-        this.enableProfiling = stateToLoad.performanceState.enableProfiling;
-        // Background tasks would be restored here
-      }
-
-      if (options.restoreBranchingContext && stateToLoad.branchingContext && this.branchingEngine) {
-        // Restore branching context - would be implemented with actual branching engine
-      }
-
-      // Performance tracking
-      const duration = performance.now() - startTime;
-      if (this.enableProfiling) {
-        perf.record('custom', {
-          eventType: 'state-loaded',
-          duration,
-          stateSize: JSON.stringify(stateToLoad).length,
-          restoredFlowEvents: !!options.restoreFlowEvents,
-          restoredPerformance: !!options.restorePerformanceState
-        });
-      }
-
-      return {
-        success: true,
-        data: {
-          size: JSON.stringify(stateToLoad).length,
-          duration,
-          checksum: stateToLoad.metadata.checksum
-        }
-      };
-
-    } catch (error) {
-      const errorMessage = error instanceof Error ? error.message : 'Unknown loading error';
-      const duration = performance.now() - startTime;
-      
-      if (this.enableProfiling) {
-        perf.record('custom', {
-          eventType: 'state-loading-failed',
-          error: errorMessage,
-          duration
-        });
-      }
-      
-      return {
-        success: false,
-        error: `Failed to load state: ${errorMessage}`,
-        data: { duration }
-      };
-    }
-  }
-
-  /**
-   * Create a lightweight checkpoint of current state
-   * @param name - Optional checkpoint name
-   * @param options - Checkpoint options
-   * @returns Promise resolving to created checkpoint
-   */
-  async createCheckpoint(name?: string, options: CheckpointOptions = {}): Promise<Checkpoint> {
-    const checkpointId = this.generateCheckpointId();
-    const timestamp = new Date().toISOString();
-    
-    const checkpoint: Checkpoint = {
-      id: checkpointId,
-      name: name || `Checkpoint ${checkpointId.slice(-8)}`,
-      state: this.deepCopy(this.state),
-      timestamp,
-      description: options.includeMetadata ? `Auto-checkpoint at node ${this.state.currentNodeId}` : undefined,
-      tags: options.autoTags || [],
-      metadata: options.includeMetadata ? {
-        nodeTitle: this.getCurrentNode().text.slice(0, 50),
-        choiceCount: this.getCurrentNode().choices.length,
-        flagCount: Object.keys(this.state.flags).length,
-        historyLength: this.state.history.length
-      } : undefined
-    };
-
-    // Store checkpoint
-    this.checkpoints.set(checkpointId, checkpoint);
-
-    // Cleanup old checkpoints if needed
-    const maxCheckpoints = options.maxCheckpoints || this.maxCheckpoints;
-    if (this.checkpoints.size > maxCheckpoints) {
-      await this.cleanupCheckpoints(options.cleanupStrategy || 'lru', maxCheckpoints);
-    }
-
-    // Performance tracking
-    if (this.enableProfiling) {
-      perf.record('custom', {
-        eventType: 'checkpoint-created',
-        checkpointId,
-        checkpointCount: this.checkpoints.size,
-        stateSize: JSON.stringify(checkpoint.state).length
-      });
-    }
-
-    return checkpoint;
-  }
-
-  /**
-   * Restore engine state from a checkpoint
-   * @param checkpointId - ID of checkpoint to restore
-   * @returns Promise resolving to persistence result
-   */
-  async restoreFromCheckpoint(checkpointId: string): Promise<PersistenceResult> {
-    const startTime = performance.now();
-    
-    try {
-      const checkpoint = this.checkpoints.get(checkpointId);
-      if (!checkpoint) {
-        return {
-          success: false,
-          error: `Checkpoint not found: ${checkpointId}`
-        };
-      }
-
-      // Restore state
-      this.state = this.deepCopy(checkpoint.state);
-
-      const duration = performance.now() - startTime;
-
-      // Performance tracking
-      if (this.enableProfiling) {
-        perf.record('custom', {
-          eventType: 'checkpoint-restored',
-          checkpointId,
-          duration,
-          stateSize: JSON.stringify(checkpoint.state).length
-        });
-      }
-
-      return {
-        success: true,
-        data: {
-          size: JSON.stringify(checkpoint.state).length,
-          duration,
-          checksum: checkpointId
-        }
-      };
-
-    } catch (error) {
-      const errorMessage = error instanceof Error ? error.message : 'Unknown restore error';
-      const duration = performance.now() - startTime;
-      
-      if (this.enableProfiling) {
-        perf.record('custom', {
-          eventType: 'checkpoint-restore-failed',
-          checkpointId,
-          error: errorMessage,
-          duration
-        });
-      }
-      
-      return {
-        success: false,
-        error: `Failed to restore checkpoint: ${errorMessage}`,
-        data: { duration }
-      };
-    }
-  }
-
-  // Utility method for checking flag conditions
-  checkFlag(flagName: string, expectedValue?: unknown): boolean {
-    if (expectedValue === undefined) {
-      return this.state.flags[flagName] !== undefined;
-    }
-    return this.state.flags[flagName] === expectedValue;
-  }
-
-<<<<<<< HEAD
-  // Get available choices (with conditional filtering)
   getAvailableChoices(): Choice[] {
     const currentNode = this.getCurrentNode();
     const context: ConditionContext = {
@@ -851,7 +284,8 @@
       customData: {}
     };
 
-    return currentNode.choices.filter((choice) => {
+    // First apply conditional filtering (Sprint 3.4)
+    const conditionallyAvailable = currentNode.choices.filter((choice) => {
       // If no condition is specified, choice is always available
       if (!choice.condition) {
         return true;
@@ -876,7 +310,559 @@
         return false;
       }
     });
-=======
+
+    // Then apply choice validation (Sprint 3.2)
+    const validationContext = createValidationContext(
+      currentNode,
+      this.state,
+      conditionallyAvailable
+    );
+    
+    return this.choiceValidator.getAvailableChoices(validationContext);
+  }
+
+  makeChoice(choiceIndex: number): void {
+    const choices = this.getAvailableChoices();
+    if (choiceIndex < 0 || choiceIndex >= choices.length) {
+      throw new QNCENavigationError(`Invalid choice index: ${choiceIndex}. Please select a number between 1 and ${choices.length}.`);
+    }
+    
+    const selectedChoice = choices[choiceIndex];
+    
+    // Sprint 3.2: Validate choice before execution
+    const currentNode = this.getCurrentNode();
+    const context = createValidationContext(
+      currentNode,
+      this.state,
+      choices
+    );
+    
+    const validationResult = this.choiceValidator.validate(selectedChoice, context);
+    if (!validationResult.isValid) {
+      throw new ChoiceValidationError(selectedChoice, validationResult, choices);
+    }
+    
+    // Execute the validated choice
+    this.selectChoice(selectedChoice);
+  }
+
+  getState(): QNCEState {
+    return { ...this.state };
+  }
+
+  getFlags(): Record<string, unknown> {
+    return { ...this.state.flags };
+  }
+
+  setFlag(key: string, value: unknown): void {
+    // Sprint 3.5: Save state for undo before making changes
+    const preChangeState = this.deepCopy(this.state);
+    
+    this.state.flags[key] = value;
+    
+    // Sprint 3.5: Track state change for undo/redo
+    if (this.undoRedoConfig.enabled && !this.isUndoRedoOperation && 
+        this.undoRedoConfig.trackActions.includes('flag-change')) {
+      this.pushToUndoStack(preChangeState, 'flag-change', {
+        flagsChanged: [key],
+        flagValue: value
+      });
+    }
+    
+    // Sprint 3.5: Trigger autosave if enabled
+    if (this.autosaveConfig.enabled && this.autosaveConfig.triggers.includes('flag-change')) {
+      this.triggerAutosave('flag-change', {
+        flagKey: key,
+        flagValue: value
+      }).catch((error: Error) => {
+        console.warn('[QNCE] Autosave failed:', error.message);
+      });
+    }
+  }
+
+  getHistory(): string[] {
+    return [...this.state.history];
+  }
+
+  selectChoice(choice: Choice): void {
+    // Sprint 3.5: Save state for undo before making changes
+    const preChangeState = this.deepCopy(this.state);
+    
+    // S2-T4: Add state transition profiling
+    const transitionSpanId = this.enableProfiling 
+      ? getPerfReporter().startSpan('state-transition', { 
+          fromNodeId: this.state.currentNodeId, 
+          toNodeId: choice.nextNodeId,
+          hasEffects: !!choice.flagEffects 
+        })
+      : null;
+
+    const fromNodeId = this.state.currentNodeId;
+    const toNodeId = choice.nextNodeId;
+    
+    // Create flow event for tracking narrative progression
+    if (this.performanceMode) {
+      const flowSpanId = this.enableProfiling 
+        ? perf.flowStart(fromNodeId, { toNodeId })
+        : null;
+        
+      const flowEvent = this.createFlowEvent(fromNodeId, toNodeId, choice.flagEffects);
+      this.recordFlowEvent(flowEvent);
+      
+      // Return the flow immediately after recording (we don't need to keep it)
+      // This ensures proper pool recycling
+      poolManager.returnFlow(flowEvent);
+      
+      if (flowSpanId) {
+        perf.flowComplete(flowSpanId, toNodeId, { transitionType: 'choice' });
+      }
+    }
+    
+    this.state.currentNodeId = choice.nextNodeId;
+    this.state.history.push(choice.nextNodeId);
+    
+    if (choice.flagEffects) {
+      this.state.flags = { ...this.state.flags, ...choice.flagEffects };
+      
+      // S2-T4: Track flag updates
+      if (this.enableProfiling) {
+        perf.record('custom', { 
+          flagCount: Object.keys(choice.flagEffects).length,
+          nodeId: toNodeId,
+          eventType: 'flag-update'
+        });
+      }
+    }
+    
+    // Sprint 3.5: Track state change for undo/redo
+    if (this.undoRedoConfig.enabled && !this.isUndoRedoOperation && 
+        this.undoRedoConfig.trackActions.includes('choice')) {
+      this.pushToUndoStack(preChangeState, 'choice', {
+        nodeId: fromNodeId,
+        choiceText: this.undoRedoConfig.trackChoiceText ? choice.text : undefined,
+        flagsChanged: choice.flagEffects ? Object.keys(choice.flagEffects) : undefined
+      });
+    }
+    
+    // Sprint 3.5: Trigger autosave if enabled
+    if (this.autosaveConfig.enabled && this.autosaveConfig.triggers.includes('choice')) {
+      this.triggerAutosave('choice', {
+        fromNodeId,
+        toNodeId,
+        choiceText: choice.text
+      }).catch(error => {
+        console.warn('[QNCE] Autosave failed:', error.message);
+      });
+    }
+    
+    // Complete state transition span
+    if (transitionSpanId) {
+      getPerfReporter().endSpan(transitionSpanId, { 
+        historyLength: this.state.history.length,
+        flagCount: Object.keys(this.state.flags).length
+      });
+    }
+    
+    // S2-T2: Background operations after state change
+    if (this.performanceMode) {
+      // Preload next possible nodes in background
+      this.preloadNextNodes().catch(error => {
+        console.warn('[QNCE] Background preload failed:', error.message);
+      });
+      
+      // Write telemetry data in background  
+      this.backgroundTelemetryWrite({
+        action: 'choice-selected',
+        fromNodeId,
+        toNodeId,
+        choiceText: choice.text.slice(0, 50) // First 50 chars for privacy
+      }).catch(error => {
+        console.warn('[QNCE] Background telemetry failed:', error.message);
+      });
+    }
+  }
+
+  resetNarrative(): void {
+    // Sprint 3.5: Save state for undo before reset
+    const preChangeState = this.deepCopy(this.state);
+    
+    // Clean up pooled objects before reset
+    if (this.performanceMode) {
+      this.cleanupPools();
+    }
+    
+    this.state.currentNodeId = this.storyData.initialNodeId;
+    this.state.flags = {};
+    this.state.history = [this.storyData.initialNodeId];
+    
+    // Sprint 3.5: Track state change for undo/redo
+    if (this.undoRedoConfig.enabled && !this.isUndoRedoOperation && 
+        this.undoRedoConfig.trackActions.includes('reset')) {
+      this.pushToUndoStack(preChangeState, 'reset', {
+        nodeId: this.storyData.initialNodeId
+      });
+    }
+  }
+
+  /**
+   * Load simple state (legacy method for backward compatibility)
+   * @param state - QNCEState to load
+   */
+  loadSimpleState(state: QNCEState): void {
+    // Sprint 3.5: Save state for undo before loading
+    const preChangeState = this.deepCopy(this.state);
+    
+    this.state = { ...state };
+    
+    // Sprint 3.5: Track state change for undo/redo
+    if (this.undoRedoConfig.enabled && !this.isUndoRedoOperation && 
+        this.undoRedoConfig.trackActions.includes('state-load')) {
+      this.pushToUndoStack(preChangeState, 'state-load', {
+        nodeId: state.currentNodeId
+      });
+    }
+    
+    // Sprint 3.5: Trigger autosave if enabled
+    if (this.autosaveConfig.enabled && this.autosaveConfig.triggers.includes('state-load')) {
+      this.triggerAutosave('state-load', {
+        nodeId: state.currentNodeId
+      }).catch((error: Error) => {
+        console.warn('[QNCE] Autosave failed:', error.message);
+      });
+    }
+  }
+
+  // Sprint 3.3: State Persistence & Checkpoints Implementation
+
+  /**
+   * Save current engine state to a serialized format
+   * @param options - Serialization options
+   * @returns Promise resolving to serialized state
+   */
+  async saveState(options: SerializationOptions = {}): Promise<SerializedState> {
+    const startTime = performance.now();
+
+    if (!this.state.currentNodeId) {
+      throw new Error('Invalid state: currentNodeId is missing.');
+    }
+    
+    try {
+      // Create serialization metadata
+      const metadata: SerializationMetadata = {
+        engineVersion: PERSISTENCE_VERSION,
+        timestamp: new Date().toISOString(),
+        storyId: this.generateStoryHash(),
+        customMetadata: options.customMetadata || {},
+        compression: options.compression || 'none'
+      };
+
+      // Build serialized state
+      const serializedState: SerializedState = {
+        state: this.deepCopy(this.state),
+        flowEvents: options.includeFlowEvents !== false ? 
+          this.deepCopy(this.activeFlowEvents) : [],
+        metadata
+      };
+
+      // Add optional data based on options
+      if (options.includePerformanceData && this.performanceMode) {
+        serializedState.performanceState = {
+          performanceMode: this.performanceMode,
+          enableProfiling: this.enableProfiling,
+          backgroundTasks: [], // Would be populated with actual background task IDs
+          telemetryData: [] // Would be populated with telemetry history
+        };
+        
+        serializedState.poolStats = this.getPoolStats() || {};
+      }
+
+      if (options.includeBranchingContext && this.branchingEngine) {
+        serializedState.branchingContext = {
+          activeBranches: [], // Would be populated from branching engine
+          branchStates: {},
+          convergencePoints: []
+        };
+      }
+
+      if (options.includeValidationState) {
+        serializedState.validationState = {
+          disabledRules: [],
+          customRules: {},
+          validationErrors: []
+        };
+      }
+
+      // Generate checksum if requested
+      if (options.generateChecksum) {
+        const stateToHash = { ...serializedState };
+        delete (stateToHash.metadata as any).checksum; // Exclude checksum from hash
+        const stateString = JSON.stringify(stateToHash);
+        metadata.checksum = await this.generateChecksum(stateString);
+        serializedState.metadata = metadata;
+      }
+
+      // Performance tracking
+      if (this.enableProfiling) {
+        const duration = performance.now() - startTime;
+        perf.record('custom', {
+          eventType: 'state-serialized',
+          duration,
+          stateSize: JSON.stringify(serializedState).length,
+          includePerformance: !!options.includePerformanceData,
+          includeFlowEvents: options.includeFlowEvents !== false
+        });
+      }
+
+      return serializedState;
+    } catch (error) {
+      const errorMessage = error instanceof Error ? error.message : 'Unknown serialization error';
+      
+      if (this.enableProfiling) {
+        perf.record('custom', {
+          eventType: 'state-serialization-failed',
+          error: errorMessage,
+          duration: performance.now() - startTime
+        });
+      }
+      
+      throw new Error(`Failed to save state: ${errorMessage}`);
+    }
+  }
+
+  /**
+   * Load engine state from serialized format
+   * @param serializedState - The serialized state to load
+   * @param options - Load options
+   * @returns Promise resolving to persistence result
+   */
+  async loadState(serializedState: SerializedState, options: LoadOptions = {}): Promise<PersistenceResult> {
+    const startTime = performance.now();
+    
+    try {
+      // Validate serialized state structure
+      const validationResult = this.validateSerializedState(serializedState);
+      if (!validationResult.isValid) {
+        return {
+          success: false,
+          error: `Invalid serialized state: ${validationResult.errors.join(', ')}`,
+          warnings: validationResult.warnings
+        };
+      }
+
+      // Check compatibility
+      if (!options.skipCompatibilityCheck) {
+        const compatibilityCheck = this.checkCompatibility(serializedState.metadata);
+        if (!compatibilityCheck.compatible) {
+          return {
+            success: false,
+            error: `Incompatible state version: ${compatibilityCheck.reason}`,
+            warnings: compatibilityCheck.suggestions
+          };
+        }
+      }
+
+      // Verify checksum if available and requested
+      if (options.verifyChecksum && serializedState.metadata.checksum) {
+        const isValid = await this.verifyChecksum(serializedState);
+        if (!isValid) {
+          return {
+            success: false,
+            error: 'Checksum verification failed - state may be corrupted'
+          };
+        }
+      }
+
+      // Story hash validation
+      if (this.generateStoryHash() !== serializedState.metadata.storyId) {
+        return {
+          success: false,
+          error: 'Story hash mismatch. The state belongs to a different narrative.'
+        };
+      }
+
+      // Apply migration if needed
+      let stateToLoad = serializedState;
+      if (options.migrationFunction) {
+        stateToLoad = options.migrationFunction(serializedState);
+      }
+
+      // Load core state
+      this.state = this.deepCopy(stateToLoad.state);
+
+      // Restore optional data based on options
+      if (options.restoreFlowEvents && stateToLoad.flowEvents) {
+        this.activeFlowEvents = this.deepCopy(stateToLoad.flowEvents);
+      }
+
+      if (options.restorePerformanceState && stateToLoad.performanceState) {
+        this.performanceMode = stateToLoad.performanceState.performanceMode;
+        this.enableProfiling = stateToLoad.performanceState.enableProfiling;
+        // Background tasks would be restored here
+      }
+
+      if (options.restoreBranchingContext && stateToLoad.branchingContext && this.branchingEngine) {
+        // Restore branching context - would be implemented with actual branching engine
+      }
+
+      // Performance tracking
+      const duration = performance.now() - startTime;
+      if (this.enableProfiling) {
+        perf.record('custom', {
+          eventType: 'state-loaded',
+          duration,
+          stateSize: JSON.stringify(stateToLoad).length,
+          restoredFlowEvents: !!options.restoreFlowEvents,
+          restoredPerformance: !!options.restorePerformanceState
+        });
+      }
+
+      return {
+        success: true,
+        data: {
+          size: JSON.stringify(stateToLoad).length,
+          duration,
+          checksum: stateToLoad.metadata.checksum
+        }
+      };
+
+    } catch (error) {
+      const errorMessage = error instanceof Error ? error.message : 'Unknown loading error';
+      const duration = performance.now() - startTime;
+      
+      if (this.enableProfiling) {
+        perf.record('custom', {
+          eventType: 'state-loading-failed',
+          error: errorMessage,
+          duration
+        });
+      }
+      
+      return {
+        success: false,
+        error: `Failed to load state: ${errorMessage}`,
+        data: { duration }
+      };
+    }
+  }
+
+  /**
+   * Create a lightweight checkpoint of current state
+   * @param name - Optional checkpoint name
+   * @param options - Checkpoint options
+   * @returns Promise resolving to created checkpoint
+   */
+  async createCheckpoint(name?: string, options: CheckpointOptions = {}): Promise<Checkpoint> {
+    const checkpointId = this.generateCheckpointId();
+    const timestamp = new Date().toISOString();
+    
+    const checkpoint: Checkpoint = {
+      id: checkpointId,
+      name: name || `Checkpoint ${checkpointId.slice(-8)}`,
+      state: this.deepCopy(this.state),
+      timestamp,
+      description: options.includeMetadata ? `Auto-checkpoint at node ${this.state.currentNodeId}` : undefined,
+      tags: options.autoTags || [],
+      metadata: options.includeMetadata ? {
+        nodeTitle: this.getCurrentNode().text.slice(0, 50),
+        choiceCount: this.getCurrentNode().choices.length,
+        flagCount: Object.keys(this.state.flags).length,
+        historyLength: this.state.history.length
+      } : undefined
+    };
+
+    // Store checkpoint
+    this.checkpoints.set(checkpointId, checkpoint);
+
+    // Cleanup old checkpoints if needed
+    const maxCheckpoints = options.maxCheckpoints || this.maxCheckpoints;
+    if (this.checkpoints.size > maxCheckpoints) {
+      await this.cleanupCheckpoints(options.cleanupStrategy || 'lru', maxCheckpoints);
+    }
+
+    // Performance tracking
+    if (this.enableProfiling) {
+      perf.record('custom', {
+        eventType: 'checkpoint-created',
+        checkpointId,
+        checkpointCount: this.checkpoints.size,
+        stateSize: JSON.stringify(checkpoint.state).length
+      });
+    }
+
+    return checkpoint;
+  }
+
+  /**
+   * Restore engine state from a checkpoint
+   * @param checkpointId - ID of checkpoint to restore
+   * @returns Promise resolving to persistence result
+   */
+  async restoreFromCheckpoint(checkpointId: string): Promise<PersistenceResult> {
+    const startTime = performance.now();
+    
+    try {
+      const checkpoint = this.checkpoints.get(checkpointId);
+      if (!checkpoint) {
+        return {
+          success: false,
+          error: `Checkpoint not found: ${checkpointId}`
+        };
+      }
+
+      // Restore state
+      this.state = this.deepCopy(checkpoint.state);
+
+      const duration = performance.now() - startTime;
+
+      // Performance tracking
+      if (this.enableProfiling) {
+        perf.record('custom', {
+          eventType: 'checkpoint-restored',
+          checkpointId,
+          duration,
+          stateSize: JSON.stringify(checkpoint.state).length
+        });
+      }
+
+      return {
+        success: true,
+        data: {
+          size: JSON.stringify(checkpoint.state).length,
+          duration,
+          checksum: checkpointId
+        }
+      };
+
+    } catch (error) {
+      const errorMessage = error instanceof Error ? error.message : 'Unknown restore error';
+      const duration = performance.now() - startTime;
+      
+      if (this.enableProfiling) {
+        perf.record('custom', {
+          eventType: 'checkpoint-restore-failed',
+          checkpointId,
+          error: errorMessage,
+          duration
+        });
+      }
+      
+      return {
+        success: false,
+        error: `Failed to restore checkpoint: ${errorMessage}`,
+        data: { duration }
+      };
+    }
+  }
+
+  // Utility method for checking flag conditions
+  checkFlag(flagName: string, expectedValue?: unknown): boolean {
+    if (expectedValue === undefined) {
+      return this.state.flags[flagName] !== undefined;
+    }
+    return this.state.flags[flagName] === expectedValue;
+  }
+
+
   // Sprint 3.2: Choice Validation Methods
   
   /**
@@ -912,7 +898,7 @@
   isChoiceValid(choice: Choice): boolean {
     const result = this.validateChoice(choice);
     return result.isValid;
->>>>>>> 6d6a91a7
+
   }
 
   // Performance and object pooling methods
