--- conflicted
+++ resolved
@@ -496,278 +496,11 @@
 
 Error thrown when condition expressions are invalid or unsafe.
 
-<<<<<<< HEAD
 **Properties:**
 - `expression` (`string`): The expression that caused the error
 - `originalError` (`Error`, optional): The underlying error if available
-=======
-**All Pages:** [Home](Home) • [Getting Started](Getting-Started) • [Branching Guide](Branching-Guide) • [Performance Tuning](Performance-Tuning) • [CLI Usage](CLI-Usage) • **API Reference** • [Contributing](Contributing) • [Release Notes](Release-Notes)
-
-## 🛡️ Choice Validation API
-
-### ChoiceValidator Interface
-
-The `ChoiceValidator` interface defines validation logic for choice execution.
-
-```typescript
-interface ChoiceValidator {
-  validate(choice: Choice, context: ValidationContext): ValidationResult;
-  getAvailableChoices(context: ValidationContext): Choice[];
-  addRule(rule: ValidationRule): void;
-  removeRule(ruleName: string): void;
-  getRules(): ValidationRule[];
-}
-```
-
-### createChoiceValidator()
-
-Creates a new choice validator with default rules.
-
-```typescript
-function createChoiceValidator(): ChoiceValidator
-```
-
-#### Returns
-
-`ChoiceValidator` - A new validator instance with standard validation rules
-
-#### Example
-
-```typescript
-import { createChoiceValidator } from 'qnce-engine';
-
-const validator = createChoiceValidator();
-// Has built-in rules: choice-exists, flag-conditions, choice-enabled, 
-// time-conditions, inventory-conditions
-```
-
-### StandardValidationRules
-
-Built-in validation rules for common scenarios.
-
-```typescript
-class StandardValidationRules {
-  static readonly CHOICE_EXISTS: ValidationRule;
-  static readonly FLAG_CONDITIONS: ValidationRule;
-  static readonly CHOICE_ENABLED: ValidationRule;
-  static readonly TIME_CONDITIONS: ValidationRule;
-  static readonly INVENTORY_CONDITIONS: ValidationRule;
-}
-```
-
-#### Available Rules
-
-- **`CHOICE_EXISTS`** (priority: 1): Validates that choice exists in current node
-- **`FLAG_CONDITIONS`** (priority: 2): Validates flag-based requirements
-- **`CHOICE_ENABLED`** (priority: 3): Validates choice is not disabled
-- **`TIME_CONDITIONS`** (priority: 4): Validates time-based availability
-- **`INVENTORY_CONDITIONS`** (priority: 5): Validates inventory requirements
-
-### ValidationRule Interface
-
-Defines a custom validation rule.
-
-```typescript
-interface ValidationRule {
-  name: string;
-  priority: number; // Lower numbers = higher priority
-  validate(choice: Choice, context: ValidationContext): ValidationResult;
-}
-```
-
-### ValidationContext Interface
-
-Context information passed to validation rules.
-
-```typescript
-interface ValidationContext {
-  currentNode: NarrativeNode;
-  state: QNCEState;
-  availableChoices: Choice[];
-  timestamp?: number;
-  metadata?: Record<string, unknown>;
-}
-```
-
-### ValidationResult Interface
-
-Result returned by validation rules.
-
-```typescript
-interface ValidationResult {
-  isValid: boolean;
-  reason?: string;
-  failedConditions?: string[];
-  suggestedChoices?: Choice[];
-  metadata?: Record<string, unknown>;
-}
-```
-
-### ChoiceValidationError Class
-
-Error thrown when choice validation fails.
-
-```typescript
-class ChoiceValidationError extends QNCEError {
-  choice: Choice;
-  validationResult: ValidationResult;
-  availableChoices?: Choice[];
-  
-  getUserFriendlyMessage(): string;
-  getDebugInfo(): Record<string, unknown>;
-}
-```
-
-#### Methods
-
-- **`getUserFriendlyMessage()`**: Returns a user-friendly error message with suggestions
-- **`getDebugInfo()`**: Returns detailed debugging information for developers
-
-### Enhanced Choice Interface
-
-The `Choice` interface has been extended with validation properties.
-
-```typescript
-interface Choice {
-  text: string;
-  nextNodeId: string;
-  flagEffects?: Record<string, unknown>;
-  
-  // Validation properties
-  flagRequirements?: Record<string, unknown>;
-  timeRequirements?: {
-    minTime?: number;
-    maxTime?: number;
-    availableAfter?: Date;
-    availableBefore?: Date;
-  };
-  inventoryRequirements?: Record<string, number>;
-  enabled?: boolean;
-}
-```
-
-#### New Properties
-
-- **`flagRequirements`**: Required flag values for choice availability
-- **`timeRequirements`**: Time-based availability constraints
-- **`inventoryRequirements`**: Required inventory items and quantities
-- **`enabled`**: Whether choice is enabled (true by default)
-
-### Validation Utility Functions
-
-```typescript
-// Create validation context
-function createValidationContext(
-  currentNode: NarrativeNode,
-  state: QNCEState,
-  availableChoices: Choice[]
-): ValidationContext;
-
-// Check if error is a choice validation error
-function isChoiceValidationError(error: unknown): error is ChoiceValidationError;
-```
-
-### Engine Integration
-
-The QNCE Engine automatically integrates choice validation:
-
-```typescript
-class QNCEEngine {
-  // Validation methods
-  getChoiceValidator(): ChoiceValidator;
-  setChoiceValidator(validator: ChoiceValidator): void;
-  validateChoice(choice: Choice): ValidationResult;
-  
-  // Enhanced methods with validation
-  getAvailableChoices(): Choice[]; // Now uses validator
-  makeChoice(choiceIndex: number): void; // Now validates before execution
-}
-```
-
-#### New Methods
-
-- **`getChoiceValidator()`**: Get the current choice validator
-- **`setChoiceValidator(validator)`**: Set a custom choice validator
-- **`validateChoice(choice)`**: Manually validate a specific choice
-
-### Usage Examples
-
-#### Basic Validation
-
-```typescript
-const engine = createQNCEEngine(storyData);
-
-// makeChoice automatically validates
-try {
-  engine.makeChoice(0);
-} catch (error) {
-  if (isChoiceValidationError(error)) {
-    console.error('Validation failed:', error.message);
-  }
-}
-```
-
-#### Custom Validation Rules
-
-```typescript
-const validator = createChoiceValidator();
-
-validator.addRule({
-  name: 'weather-check',
-  priority: 6,
-  validate: (choice, context) => {
-    if (choice.text.includes('outside') && context.state.flags.weather === 'storm') {
-      return {
-        isValid: false,
-        reason: 'Cannot go outside during a storm!',
-        failedConditions: ['bad-weather']
-      };
-    }
-    return { isValid: true };
-  }
-});
-
-engine.setChoiceValidator(validator);
-```
-
-#### Flag-Based Choices
-
-```typescript
-const restrictedChoice = {
-  text: 'Open secret door',
-  nextNodeId: 'secret_room',
-  flagRequirements: {
-    hasKey: true,
-    discoveredSecret: true,
-    playerLevel: 10
-  }
-};
-```
-
-#### Time-Based Choices
-
-```typescript
-const timedChoice = {
-  text: 'Visit the night market',
-  nextNodeId: 'market',
-  timeRequirements: {
-    availableAfter: new Date('2025-01-01T20:00:00'),
-    availableBefore: new Date('2025-01-01T23:59:59')
-  }
-};
-```
-
-#### Inventory-Based Choices
-
-```typescript
-const expensiveChoice = {
-  text: 'Buy magical armor',
-  nextNodeId: 'shop_armor',
-  inventoryRequirements: {
-    gold: 500,
-    gems: 3,
-    enchantment_tokens: 1
-  }
-};
-```
->>>>>>> 6d6a91a7
+#### ValidationError
+
+---
+
+*This documentation is maintained for QNCE Engine v1.2.0 with complete Sprint 3 integration including Choice Validation, State Persistence, Conditional Choices, Autosave & Undo/Redo, and UI Components.*